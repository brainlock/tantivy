use compression::{NUM_DOCS_PER_BLOCK, BlockDecoder, VIntDecoder};
use DocId;
use postings::{Postings, FreqHandler, DocSet, HasLen};
use std::num::Wrapping;
use fastfield::delete::DeleteBitSet;


const EMPTY_DATA: [u8; 0] = [0u8; 0];


pub struct BlockSegmentPostings<'a> {
    num_binpacked_blocks: usize,
    num_vint_docs: usize,
    block_decoder: BlockDecoder,
    freq_handler: FreqHandler,
    remaining_data: &'a [u8],
    doc_offset: DocId,
    len: usize,
}

impl<'a> BlockSegmentPostings<'a> {
    
    pub fn from_data(len: usize, data: &'a [u8], freq_handler: FreqHandler) -> BlockSegmentPostings<'a> {
        let num_binpacked_blocks: usize = (len as usize) / NUM_DOCS_PER_BLOCK;
        let num_vint_docs = (len as usize) - NUM_DOCS_PER_BLOCK * num_binpacked_blocks;
        BlockSegmentPostings {
            num_binpacked_blocks: num_binpacked_blocks,
            num_vint_docs: num_vint_docs,
            block_decoder: BlockDecoder::new(),
            freq_handler: freq_handler,
            remaining_data: data,
            doc_offset: 0,
            len: len,
        }
    }

    pub fn docs(&self) -> &[DocId] {
        self.block_decoder.output_array()
    }
    
    pub fn freq_handler(&self) -> &FreqHandler {
        &self.freq_handler
    }
    
    pub fn advance(&mut self) -> bool {
        if self.num_binpacked_blocks > 0 {
            self.remaining_data = self.block_decoder.uncompress_block_sorted(self.remaining_data, self.doc_offset);
            self.remaining_data = self.freq_handler.read_freq_block(self.remaining_data);
            self.doc_offset = self.block_decoder.output(NUM_DOCS_PER_BLOCK - 1);
            self.num_binpacked_blocks -= 1;
            true
        }
        else {
            if self.num_vint_docs > 0 {
                self.remaining_data = self.block_decoder.uncompress_vint_sorted(self.remaining_data, self.doc_offset, self.num_vint_docs);
                self.freq_handler.read_freq_vint(self.remaining_data, self.num_vint_docs);
                self.num_vint_docs = 0;
                true
            }
            else {
                false
            }
        }
    }
    
    /// Returns an empty segment postings object
    pub fn empty() -> BlockSegmentPostings<'static> {
        BlockSegmentPostings {
            num_binpacked_blocks: 0,
            num_vint_docs: 0,
            block_decoder: BlockDecoder::new(),
            freq_handler: FreqHandler::new_without_freq(),
            remaining_data:  &EMPTY_DATA,
            doc_offset: 0,
            len: 0,
        }
    }
    
}


/// `SegmentPostings` represents the inverted list or postings associated to
/// a term in a `Segment`.
///
/// As we iterate through the `SegmentPostings`, the frequencies are optionally decoded.
/// Positions on the other hand, are optionally entirely decoded upfront.
pub struct SegmentPostings<'a> {
    len: usize,
    // doc_offset: usize,
    cur: Wrapping<usize>,
<<<<<<< HEAD
    block_cursor: BlockSegmentPostings<'a>,
    cur_block_len: usize
=======
    delete_bitset: DeleteBitSet,
>>>>>>> 44c684af
}

impl<'a> SegmentPostings<'a> {

    /// Reads a Segment postings from an &[u8]
    ///
    /// * `len` - number of document in the posting lists.
    /// * `data` - data array. The complete data is not necessarily used.
    /// * `freq_handler` - the freq handler is in charge of decoding
    ///   frequencies and/or positions
<<<<<<< HEAD
    pub fn from_block_postings(segment_block_postings: BlockSegmentPostings<'a>) -> SegmentPostings<'a> {
=======
    pub fn from_data(len: u32,
                     data: &'a [u8],
                     delete_bitset: &'a DeleteBitSet,
                     freq_handler: FreqHandler) -> SegmentPostings<'a> {
>>>>>>> 44c684af
        SegmentPostings {
            len: segment_block_postings.len,
            block_cursor: segment_block_postings,
            cur: Wrapping(usize::max_value()),
<<<<<<< HEAD
            cur_block_len: 0,
=======
            delete_bitset: delete_bitset.clone(),
>>>>>>> 44c684af
        }
    }
    
    /// Returns an empty segment postings object
    pub fn empty() -> SegmentPostings<'static> {
        let empty_block_cursor = BlockSegmentPostings::empty();
        SegmentPostings {
            len: 0,
<<<<<<< HEAD
            block_cursor: empty_block_cursor,
=======
            doc_offset: 0,
            block_decoder: BlockDecoder::new(),
            freq_handler: FreqHandler::new_without_freq(),
            remaining_data: &EMPTY_DATA,
            delete_bitset: DeleteBitSet::empty(),
>>>>>>> 44c684af
            cur: Wrapping(usize::max_value()),
            cur_block_len: 0,
        }
    }
}


impl<'a> DocSet for SegmentPostings<'a> {
    // goes to the next element.
    // next needs to be called a first time to point to the correct element.
    #[inline]
    fn advance(&mut self) -> bool {
<<<<<<< HEAD
        self.cur += Wrapping(1);
        if self.cur.0 == self.cur_block_len {
            self.cur = Wrapping(0);
            if !self.block_cursor.advance() {
                self.cur_block_len = 0;
                self.cur = Wrapping(usize::max_value());
                return false;
            }
            self.cur_block_len = self.block_cursor.docs().len();
        }
        true
=======
        loop {
            self.cur += Wrapping(1);
            if self.cur.0 >= self.len {
                return false;
            }
            if self.index_within_block() == 0 {
                self.load_next_block();
            }
            if !self.delete_bitset.is_deleted(self.doc()) {
                return true;
            }
        }
>>>>>>> 44c684af
    }

    #[inline]
    fn doc(&self) -> DocId {
        self.block_cursor.docs()[self.cur.0]
    }
}

impl<'a> HasLen for SegmentPostings<'a> {
    fn len(&self) -> usize {
        self.len
    }
}

impl<'a> Postings for SegmentPostings<'a> {
    fn term_freq(&self) -> u32 {
        self.block_cursor.freq_handler().freq(self.cur.0)
    }

    fn positions(&self) -> &[u32] {
        self.block_cursor.freq_handler().positions(self.cur.0)
    }
}<|MERGE_RESOLUTION|>--- conflicted
+++ resolved
@@ -86,14 +86,10 @@
 /// Positions on the other hand, are optionally entirely decoded upfront.
 pub struct SegmentPostings<'a> {
     len: usize,
-    // doc_offset: usize,
     cur: Wrapping<usize>,
-<<<<<<< HEAD
     block_cursor: BlockSegmentPostings<'a>,
-    cur_block_len: usize
-=======
+    cur_block_len: usize,
     delete_bitset: DeleteBitSet,
->>>>>>> 44c684af
 }
 
 impl<'a> SegmentPostings<'a> {
@@ -104,23 +100,15 @@
     /// * `data` - data array. The complete data is not necessarily used.
     /// * `freq_handler` - the freq handler is in charge of decoding
     ///   frequencies and/or positions
-<<<<<<< HEAD
-    pub fn from_block_postings(segment_block_postings: BlockSegmentPostings<'a>) -> SegmentPostings<'a> {
-=======
-    pub fn from_data(len: u32,
-                     data: &'a [u8],
-                     delete_bitset: &'a DeleteBitSet,
-                     freq_handler: FreqHandler) -> SegmentPostings<'a> {
->>>>>>> 44c684af
+    pub fn from_block_postings(
+            segment_block_postings: BlockSegmentPostings<'a>,
+            delete_bitset: DeleteBitSet) -> SegmentPostings<'a> {
         SegmentPostings {
             len: segment_block_postings.len,
             block_cursor: segment_block_postings,
             cur: Wrapping(usize::max_value()),
-<<<<<<< HEAD
             cur_block_len: 0,
-=======
-            delete_bitset: delete_bitset.clone(),
->>>>>>> 44c684af
+            delete_bitset: delete_bitset,
         }
     }
     
@@ -129,15 +117,8 @@
         let empty_block_cursor = BlockSegmentPostings::empty();
         SegmentPostings {
             len: 0,
-<<<<<<< HEAD
             block_cursor: empty_block_cursor,
-=======
-            doc_offset: 0,
-            block_decoder: BlockDecoder::new(),
-            freq_handler: FreqHandler::new_without_freq(),
-            remaining_data: &EMPTY_DATA,
             delete_bitset: DeleteBitSet::empty(),
->>>>>>> 44c684af
             cur: Wrapping(usize::max_value()),
             cur_block_len: 0,
         }
@@ -150,32 +131,21 @@
     // next needs to be called a first time to point to the correct element.
     #[inline]
     fn advance(&mut self) -> bool {
-<<<<<<< HEAD
-        self.cur += Wrapping(1);
-        if self.cur.0 == self.cur_block_len {
-            self.cur = Wrapping(0);
-            if !self.block_cursor.advance() {
-                self.cur_block_len = 0;
-                self.cur = Wrapping(usize::max_value());
-                return false;
-            }
-            self.cur_block_len = self.block_cursor.docs().len();
-        }
-        true
-=======
-        loop {
+        loop {   
             self.cur += Wrapping(1);
-            if self.cur.0 >= self.len {
-                return false;
-            }
-            if self.index_within_block() == 0 {
-                self.load_next_block();
+            if self.cur.0 == self.cur_block_len {
+                self.cur = Wrapping(0);
+                if !self.block_cursor.advance() {
+                    self.cur_block_len = 0;
+                    self.cur = Wrapping(usize::max_value());
+                    return false;
+                }
+                self.cur_block_len = self.block_cursor.docs().len();
             }
             if !self.delete_bitset.is_deleted(self.doc()) {
                 return true;
             }
         }
->>>>>>> 44c684af
     }
 
     #[inline]
