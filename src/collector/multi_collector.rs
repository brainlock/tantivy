use super::Collector;
use super::SegmentCollector;
use collector::Fruit;
use std::marker::PhantomData;
use DocId;
use Result;
use Score;
use SegmentLocalId;
use SegmentReader;
use TantivyError;

pub struct MultiFruit {
    sub_fruits: Vec<Option<Box<Fruit>>>,
}

pub struct CollectorWrapper<TCollector: Collector>(TCollector);

impl<TCollector: Collector> Collector for CollectorWrapper<TCollector> {
    type Fruit = Box<Fruit>;
    type Child = Box<BoxableSegmentCollector>;

    fn for_segment(
        &self,
        segment_local_id: u32,
        reader: &SegmentReader,
    ) -> Result<Box<BoxableSegmentCollector>> {
        let child = self.0.for_segment(segment_local_id, reader)?;
        Ok(Box::new(SegmentCollectorWrapper(child)))
    }

    fn requires_scoring(&self) -> bool {
        self.0.requires_scoring()
    }

    fn merge_fruits(&self, children: Vec<<Self as Collector>::Fruit>) -> Result<Box<Fruit>> {
        let typed_fruit: Vec<TCollector::Fruit> = children
            .into_iter()
            .map(|untyped_fruit| {
                untyped_fruit
                    .downcast::<TCollector::Fruit>()
                    .map(|boxed_but_typed| *boxed_but_typed)
                    .map_err(|_| {
                        TantivyError::InvalidArgument("Failed to cast child fruit.".to_string())
                    })
            })
            .collect::<Result<_>>()?;
        let merged_fruit = self.0.merge_fruits(typed_fruit)?;
        Ok(Box::new(merged_fruit))
    }
}

impl SegmentCollector for Box<BoxableSegmentCollector> {
    type Fruit = Box<Fruit>;

    fn collect(&mut self, doc: u32, score: f32) {
        self.as_mut().collect(doc, score);
    }

    fn harvest(self) -> Box<Fruit> {
        BoxableSegmentCollector::harvest_from_box(self)
    }
}

pub trait BoxableSegmentCollector {
    fn collect(&mut self, doc: u32, score: f32);
    fn harvest_from_box(self: Box<Self>) -> Box<Fruit>;
}

pub struct SegmentCollectorWrapper<TSegmentCollector: SegmentCollector>(TSegmentCollector);

impl<TSegmentCollector: SegmentCollector> BoxableSegmentCollector
    for SegmentCollectorWrapper<TSegmentCollector>
{
    fn collect(&mut self, doc: u32, score: f32) {
        self.0.collect(doc, score);
    }

    fn harvest_from_box(self: Box<Self>) -> Box<Fruit> {
        Box::new(self.0.harvest())
    }
}

pub struct FruitHandle<TFruit: Fruit> {
    pos: usize,
    _phantom: PhantomData<TFruit>,
}

impl<TFruit: Fruit> FruitHandle<TFruit> {
    pub fn extract(self, fruits: &mut MultiFruit) -> TFruit {
        let boxed_fruit = fruits.sub_fruits[self.pos].take().expect("");
        *boxed_fruit
            .downcast::<TFruit>()
            .map_err(|_| ())
            .expect("Failed to downcast collector fruit.")
    }
}

/// Multicollector makes it possible to collect on more than one collector.
/// It should only be used for use cases where the Collector types is unknown
/// at compile time.
///
/// If the type of the collectors is known, you can just group yours collectors
/// in a tuple. See the
/// [Combining several collectors section of the collector documentation](./index.html#combining-several-collectors).
///
/// ```rust
/// #[macro_use]
/// extern crate tantivy;
/// use tantivy::schema::{Schema, TEXT};
/// use tantivy::{Index, Result};
/// use tantivy::collector::{Count, TopDocs, MultiCollector};
/// use tantivy::query::QueryParser;
///
/// # fn main() { example().unwrap(); }
/// fn example() -> Result<()> {
///     let mut schema_builder = Schema::builder();
///     let title = schema_builder.add_text_field("title", TEXT);
///     let schema = schema_builder.build();
///     let index = Index::create_in_ram(schema);
///     {
///         let mut index_writer = index.writer(3_000_000)?;
///         index_writer.add_document(doc!(
///             title => "The Name of the Wind",
///         ));
///         index_writer.add_document(doc!(
///             title => "The Diary of Muadib",
///         ));
///         index_writer.add_document(doc!(
///             title => "A Dairy Cow",
///         ));
///         index_writer.add_document(doc!(
///             title => "The Diary of a Young Girl",
///         ));
///         index_writer.commit().unwrap();
///     }
///
///     let reader = index.reader()?;
///     let searcher = reader.searcher();
///
///     let mut collectors = MultiCollector::new();
///     let top_docs_handle = collectors.add_collector(TopDocs::with_limit(2));
///     let count_handle = collectors.add_collector(Count);
///     let query_parser = QueryParser::for_index(&index, vec![title]);
///     let query = query_parser.parse_query("diary")?;
///     let mut multi_fruit = searcher.search(&query, &collectors)?;
///
///     let count = count_handle.extract(&mut multi_fruit);
///     let top_docs = top_docs_handle.extract(&mut multi_fruit);
///
///     # assert_eq!(count, 2);
///     # assert_eq!(top_docs.len(), 2);
///
///     Ok(())
/// }
/// ```
#[allow(clippy::type_complexity)]
#[derive(Default)]
pub struct MultiCollector<'a> {
    collector_wrappers:
        Vec<Box<Collector<Child = Box<BoxableSegmentCollector>, Fruit = Box<Fruit>> + 'a>>,
}

impl<'a> MultiCollector<'a> {
    /// Create a new `MultiCollector`
    pub fn new() -> Self {
        Default::default()
    }

    /// Add a new collector to our `MultiCollector`.
    pub fn add_collector<'b: 'a, TCollector: Collector + 'b>(
        &mut self,
        collector: TCollector,
    ) -> FruitHandle<TCollector::Fruit> {
        let pos = self.collector_wrappers.len();
        self.collector_wrappers
            .push(Box::new(CollectorWrapper(collector)));
        FruitHandle {
            pos,
            _phantom: PhantomData,
        }
    }
}

impl<'a> Collector for MultiCollector<'a> {
    type Fruit = MultiFruit;
    type Child = MultiCollectorChild;

    fn for_segment(
        &self,
        segment_local_id: SegmentLocalId,
        segment: &SegmentReader,
    ) -> Result<MultiCollectorChild> {
        let children = self
            .collector_wrappers
            .iter()
            .map(|collector_wrapper| collector_wrapper.for_segment(segment_local_id, segment))
            .collect::<Result<Vec<_>>>()?;
        Ok(MultiCollectorChild { children })
    }

    fn requires_scoring(&self) -> bool {
        self.collector_wrappers.iter().any(|c| c.requires_scoring())
    }

    fn merge_fruits(&self, segments_multifruits: Vec<MultiFruit>) -> Result<MultiFruit> {
        let mut segment_fruits_list: Vec<Vec<Box<Fruit>>> = (0..self.collector_wrappers.len())
            .map(|_| Vec::with_capacity(segments_multifruits.len()))
            .collect::<Vec<_>>();
        for segment_multifruit in segments_multifruits {
            for (idx, segment_fruit_opt) in segment_multifruit.sub_fruits.into_iter().enumerate() {
                if let Some(segment_fruit) = segment_fruit_opt {
                    segment_fruits_list[idx].push(segment_fruit);
                }
            }
        }
        let sub_fruits = self
            .collector_wrappers
            .iter()
            .zip(segment_fruits_list)
            .map(|(child_collector, segment_fruits)| {
                Ok(Some(child_collector.merge_fruits(segment_fruits)?))
            })
            .collect::<Result<_>>()?;
        Ok(MultiFruit { sub_fruits })
    }
}

pub struct MultiCollectorChild {
    children: Vec<Box<BoxableSegmentCollector>>,
}

impl SegmentCollector for MultiCollectorChild {
    type Fruit = MultiFruit;

    fn collect(&mut self, doc: DocId, score: Score) {
        for child in &mut self.children {
            child.collect(doc, score);
        }
    }

    fn harvest(self) -> MultiFruit {
        MultiFruit {
            sub_fruits: self
                .children
                .into_iter()
                .map(|child| Some(child.harvest()))
                .collect(),
        }
    }
}

#[cfg(test)]
mod tests {

    use super::*;
    use collector::{Count, TopDocs};
    use query::TermQuery;
    use schema::IndexRecordOption;
    use schema::{Schema, TEXT};
    use Index;
    use Term;

    #[test]
    fn test_multi_collector() {
        let mut schema_builder = Schema::builder();
        let text = schema_builder.add_text_field("text", TEXT);
        let schema = schema_builder.build();

        let index = Index::create_in_ram(schema);
        {
            let mut index_writer = index.writer_with_num_threads(1, 3_000_000).unwrap();
            index_writer.add_document(doc!(text=>"abc"));
            index_writer.add_document(doc!(text=>"abc abc abc"));
            index_writer.add_document(doc!(text=>"abc abc"));
            index_writer.commit().unwrap();
            index_writer.add_document(doc!(text=>""));
            index_writer.add_document(doc!(text=>"abc abc abc abc"));
            index_writer.add_document(doc!(text=>"abc"));
            index_writer.commit().unwrap();
        }
<<<<<<< HEAD
        let searcher = index.reader().searcher();
=======
        let searcher = index.reader().unwrap().searcher();
>>>>>>> e3abb448
        let term = Term::from_field_text(text, "abc");
        let query = TermQuery::new(term, IndexRecordOption::Basic);

        let mut collectors = MultiCollector::new();
        let topdocs_handler = collectors.add_collector(TopDocs::with_limit(2));
        let count_handler = collectors.add_collector(Count);
        let mut multifruits = searcher.search(&query, &mut collectors).unwrap();

        assert_eq!(count_handler.extract(&mut multifruits), 5);
        assert_eq!(topdocs_handler.extract(&mut multifruits).len(), 2);
    }
}<|MERGE_RESOLUTION|>--- conflicted
+++ resolved
@@ -278,11 +278,7 @@
             index_writer.add_document(doc!(text=>"abc"));
             index_writer.commit().unwrap();
         }
-<<<<<<< HEAD
-        let searcher = index.reader().searcher();
-=======
         let searcher = index.reader().unwrap().searcher();
->>>>>>> e3abb448
         let term = Term::from_field_text(text, "abc");
         let query = TermQuery::new(term, IndexRecordOption::Basic);
 
